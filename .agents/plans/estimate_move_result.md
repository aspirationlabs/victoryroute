# estimate_move_result Enhancement Plan

## Goal
Add missing damage calculation effects to `estimate_move_result` to match Pokemon Showdown's damage calculator.

## Implementation Order

### 1. Stat Override Moves (Body Press, Psyshock)
**Status:** ✅ COMPLETED
**Complexity:** Easy
**Value:** High (commonly used moves)

- ✅ `override_offensive_stat` and `override_defensive_stat` added to Move dataclass
- ✅ Stat selection in `estimate_move_result()` checks overrides (lines 445-485)
- ✅ Parameterized test `test_stat_override_moves` with 2 test cases (body_press, psyshock)

### 2. Terrain Effects
**Status:** ✅ COMPLETED
**Complexity:** Moderate
**Value:** High (common in competitive)

- ✅ Terrain damage modifiers implemented in `_apply_modifiers()` (lines 581-590)
- ✅ `_is_grounded()` helper checks for Flying-type and Levitate ability (lines 542-552)
- ✅ Multipliers applied:
  - Electric/Grassy/Psychic Terrain + matching type: 1.3x
  - Misty Terrain + Dragon moves: 0.5x
- ✅ Parameterized test `test_terrain_effects` with 4 test cases (electric, grassy, psychic, misty)

### 3. Screen Effects (Reflect/Light Screen)
**Status:** ✅ COMPLETED
**Complexity:** Easy
**Value:** Medium (common defensive strategy)

- ✅ Added `defender_side_conditions: Optional[List[SideCondition]]` parameter to `estimate_move_result()`
- ✅ Implemented screen logic in `_apply_modifiers()`:
  - Aurora Veil: 0.5x for both physical and special
  - Reflect: 0.5x for physical only
  - Light Screen: 0.5x for special only
- ✅ Parameterized test `test_screen_effects` with 4 test cases (reflect_physical, light_screen_special, aurora_veil_physical, aurora_veil_special)

### 4. Critical Hit Stat Boost Handling
**Status:** ✅ COMPLETED
**Complexity:** Moderate
**Value:** Medium (improves accuracy)

- ✅ Added `crit_min_damage` and `crit_max_damage` fields to MoveResult dataclass
- ✅ `_get_crit_stat_multiplier()` helper method ignores bad boosts:
  - For attackers: `max(boost, 0)` to ignore negative attack boosts
  - For defenders: `min(boost, 0)` to ignore positive defense boosts
- ✅ `estimate_move_result()` calculates both regular and crit damage ranges
- ✅ Parameterized test `test_critical_hit_stat_boosts` with 4 test cases:
  - Negative attack boost ignored on crit
  - Positive defense boost ignored on crit
  - Positive attack boost kept on crit
  - Negative defense boost kept on crit

### 5. Common Abilities
**Status:** Planned
**Complexity:** High
**Value:** High (affects many calculations)

Priority abilities to implement:
- Adaptability (2x STAB instead of 1.5x)
- Technician (1.5x for moves ≤60 BP)
- Levitate (Ground immunity + affects terrain grounding)
- Huge Power/Pure Power (doubles Attack)
- Thick Fat (halves Fire/Ice damage)

### 6. Common Items
<<<<<<< HEAD
**Status:** ✅ COMPLETED
=======
**Status:** Planned
>>>>>>> 65139300
**Complexity:** Moderate
**Value:** High (very common in competitive)

- ✅ Added `_get_item_damage_multiplier()` to mirror Showdown's `items.ts` logic and integrate with `_apply_modifiers()`.
- ✅ Implemented multipliers for:
  - Choice Band / Choice Specs (1.5× category-specific power)
  - Life Orb (1.3× final damage with recoil tracking left to future work)
  - Muscle Band & Wise Glasses (1.1× physical/special)
  - Expert Belt (1.2× when type effectiveness > 1×)
  - Type boosters (plates, incenses, bows, etc.) for all elemental types
  - Signature species boosts (Adamant Orb/Crystal, Lustrous Orb/Globe, Griseous Orb/Core, Soul Dew, Vile Vial, Ogerpon masks)
  - Species-based stat doublers (Light Ball, Thick Club, Deep Sea Tooth)
- ✅ Added regression cases in `battle_simulator_test` to cover Choice Band, Choice Specs, Life Orb, Expert Belt, and Mystic Water scenarios.

### 7. Weather Edge Cases
**Status:** Planned
**Complexity:** Low
**Value:** Low (less common)

- Sandstorm: 1.5x Rock-type Sp.Def
- Snow: 1.5x Ice-type Defense
- Harsh Sun/Heavy Rain: 2.0x boost, complete immunity reduction

## Testing Strategy
- TDD approach: write tests first for each feature
- Use parameterized tests with expected MoveResult objects
- Test edge cases (e.g., immunity, 0 damage, max damage)
- Update test expectations to use MoveResult objects (already done by user)

## Review Phase
- Run code-review agent after implementation
- Address critical issues
- Remove implementation-guiding comments
- Ensure no emojis in code
- Run linters (ruff, pyrefly)

## Follow-up TODOs
- Secondary effects (status infliction chances from move data)
- Multi-hit moves
- Variable base power moves
- Recoil/drain effects
- More complex abilities and items<|MERGE_RESOLUTION|>--- conflicted
+++ resolved
@@ -67,11 +67,7 @@
 - Thick Fat (halves Fire/Ice damage)
 
 ### 6. Common Items
-<<<<<<< HEAD
 **Status:** ✅ COMPLETED
-=======
-**Status:** Planned
->>>>>>> 65139300
 **Complexity:** Moderate
 **Value:** High (very common in competitive)
 
